/**
 * SPDX-License-Identifier: UNLICENSED
 */
pragma solidity 0.6.10;

/**
 *
 */
// solhint-disable-next-line no-empty-blocks
library Actions {
    /// @notice Possible actions that can be performed
    enum ActionType {
        OpenVault,
        MintShortOption,
        BurnShortOption,
        DepositLongOption,
        WithdrawLongOption,
        DepositCollateral,
        WithdrawCollateral,
        SettleVault,
        Exercise,
        Call
    }

    struct ActionArgs {
        /// @notice The type of action that is being performed on the system
        ActionType actionType;
        /// @notice The address of the account owner
        address owner;
        /// @notice The address which we move assets from or to (depending on the action type)
        address sender;
        /// @notice The asset that is to be transfered
        address asset;
        /// @notice The index of the vault that is to be modified (if any)
        uint256 vaultId;
        /// @notice The amount of asset that is to be transfered
        uint256 amount;
        /**
         * @notice Each vault can hold multiple short / long / collateral assets. In this version, we are restricting the scope to only 1 of each.
         * In future versions this would be the index of the short / long / collateral asset that needs to be modified.
         */
        uint256 index;
        /// @notice Any other data that needs to be passed in for arbitrary function calls
        bytes data;
    }

    struct OpenVaultArgs {
        /// @notice The address of the account owner
        address owner;
    }

    struct DepositArgs {
        /// @notice The address of the account owner
        address owner;
        /// @notice The index of the vault to which the asset will be added
        uint256 vaultId;
        /// @notice The address from which we transfer the asset
        address from;
        /// @notice The asset that is to be deposited
        address asset;
        /**
         * @notice Each vault can hold multiple short / long / collateral assets. In this version, we are restricting the scope to only 1 of each.
         * In future versions this would be the index of the short / long / collateral asset that needs to be modified.
         */
        uint256 index;
        /// @notice The amount of asset that is to be transfered
        uint256 amount;
    }

<<<<<<< HEAD
    struct ExerciseArgs {
        /// @notice The address from which we transfer the otokens, to which we pay out the cash difference if the option is ITM.
        address exerciser;
        /// @notice The otoken that is to be exercised
        address otoken;
        /// @notice The amount of otokens that is to be exercised
        uint256 amount;
    }

    /**
     * @notice Parses the passed in action argmuents to get the argmuents for an open vault action
     * @param _args The general action arguments structure
     * @return The arguments for a open vault action
     */
    function _parseOpenVaultArgs(ActionArgs memory _args) internal returns (OpenVaultArgs memory) {
        require(_args.actionType == ActionType.OpenVault, "Actions: can only parse arguments for open vault actions");
        require(_args.owner != address(0), "Actions: cannot open vault for an invalid account");

        return OpenVaultArgs({owner: _args.owner});
=======
    struct SettleVaultArgs {
        /// @notice The address of the account owner
        address owner;
        /// @notice The index of the vault to which is to be settled
        uint256 vaultId;
        /// @notice The address to which we transfer the remaining collateral
        address to;
>>>>>>> 9125764b
    }

    /**
     * @notice Parses the passed in action argmuents to get the argmuents for a deposit action
     * @param _args The general action arguments structure
     * @return The arguments for a deposit action
     */
    function _parseDepositArgs(ActionArgs memory _args) internal returns (DepositArgs memory) {
        require(
            (_args.actionType == ActionType.DepositLongOption) || (_args.actionType == ActionType.DepositCollateral),
            "Actions: can only parse arguments for deposit actions"
        );
        require(_args.owner != address(0), "Actions: cannot deposit to an invalid account");

        return
            DepositArgs({
                owner: _args.owner,
                vaultId: _args.vaultId,
                from: _args.sender,
                asset: _args.asset,
                index: _args.index,
                amount: _args.amount
            });
    }

    /**
<<<<<<< HEAD
     * @notice Parses the passed in action argmuents to get the argmuents for an exercise action
     * @param _args The general action arguments structure
     * @return The arguments for a exercise action
     */
    function _parseExerciseArgs(ActionArgs memory _args) internal returns (ExerciseArgs memory) {
        require(_args.actionType == ActionType.Exercise, "Actions: can only parse arguments for exercise actions");

        return ExerciseArgs({exerciser: _args.sender, otoken: _args.asset, amount: _args.amount});
=======
     * @notice Parses the passed in action argmuents to get the argmuents for a settle vault action
     * @param _args The general action arguments structure
     * @return The arguments for a settle vault action
     */
    function _parseSettleVaultArgs(ActionArgs memory _args) internal returns (SettleVaultArgs memory) {
        require(
            _args.actionType == ActionType.SettleVault,
            "Actions: can only parse arguments for settle vault actions"
        );
        require(_args.owner != address(0), "Actions: cannot settle vault for an invalid account");

        return SettleVaultArgs({owner: _args.owner, vaultId: _args.vaultId, to: _args.sender});
>>>>>>> 9125764b
    }
}<|MERGE_RESOLUTION|>--- conflicted
+++ resolved
@@ -67,7 +67,6 @@
         uint256 amount;
     }
 
-<<<<<<< HEAD
     struct ExerciseArgs {
         /// @notice The address from which we transfer the otokens, to which we pay out the cash difference if the option is ITM.
         address exerciser;
@@ -75,6 +74,15 @@
         address otoken;
         /// @notice The amount of otokens that is to be exercised
         uint256 amount;
+    }
+
+    struct SettleVaultArgs {
+        /// @notice The address of the account owner
+        address owner;
+        /// @notice The index of the vault to which is to be settled
+        uint256 vaultId;
+        /// @notice The address to which we transfer the remaining collateral
+        address to;
     }
 
     /**
@@ -87,15 +95,6 @@
         require(_args.owner != address(0), "Actions: cannot open vault for an invalid account");
 
         return OpenVaultArgs({owner: _args.owner});
-=======
-    struct SettleVaultArgs {
-        /// @notice The address of the account owner
-        address owner;
-        /// @notice The index of the vault to which is to be settled
-        uint256 vaultId;
-        /// @notice The address to which we transfer the remaining collateral
-        address to;
->>>>>>> 9125764b
     }
 
     /**
@@ -122,7 +121,6 @@
     }
 
     /**
-<<<<<<< HEAD
      * @notice Parses the passed in action argmuents to get the argmuents for an exercise action
      * @param _args The general action arguments structure
      * @return The arguments for a exercise action
@@ -131,7 +129,9 @@
         require(_args.actionType == ActionType.Exercise, "Actions: can only parse arguments for exercise actions");
 
         return ExerciseArgs({exerciser: _args.sender, otoken: _args.asset, amount: _args.amount});
-=======
+    }
+
+    /**
      * @notice Parses the passed in action argmuents to get the argmuents for a settle vault action
      * @param _args The general action arguments structure
      * @return The arguments for a settle vault action
@@ -144,6 +144,5 @@
         require(_args.owner != address(0), "Actions: cannot settle vault for an invalid account");
 
         return SettleVaultArgs({owner: _args.owner, vaultId: _args.vaultId, to: _args.sender});
->>>>>>> 9125764b
     }
 }