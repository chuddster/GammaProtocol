--- conflicted
+++ resolved
@@ -9,11 +9,12 @@
  * @notice The whitelist module keeps track of all valid Otoken contracts.
  */
 contract Whitelist is Ownable {
-    ///@notice mapping to track whitelisted product
+    /// @notice mapping to track whitelisted product
     mapping(bytes32 => bool) internal whitelistedProduct;
+    /// @notice mapping to track whitelised collateral;
     mapping(address => bool) internal whitelistedCollateral;
 
-    ///@notice emitted when owner whitelist a product
+    /// @notice emitted when owner whitelist a product
     event ProductWhitelisted(
         bytes32 productHash,
         address indexed underlying,
@@ -43,9 +44,7 @@
     }
 
     /**
-<<<<<<< HEAD
      * @notice allow owner to whitelist product
-=======
      * @notice check if the collateral is whitelisted
      * @param _collateral collateral asset address
      * @return boolean, true if the collateral is whitelisted
@@ -56,7 +55,6 @@
 
     /**
      * @notice whitelist a product
->>>>>>> c45f2c24
      * @dev a product is the hash of the underlying, collateral and strike assets
      * can only be called from owner address
      * @param _underlying option underlying asset address
