// SPDX-License-Identifier: UNLICENSED
pragma experimental ABIEncoderV2;

import {Actions} from "../libs/Actions.sol";

contract ActionTester {
    Actions.OpenVaultArgs private openVaultArgs;
    Actions.DepositArgs private depositArgs;
<<<<<<< HEAD
    Actions.ExerciseArgs private exerciseArgs;
=======
    Actions.SettleVaultArgs private settleVaultArgs;
>>>>>>> 9125764b

    function testParseDespositAction(Actions.ActionArgs memory _args) external {
        depositArgs = Actions._parseDepositArgs(_args);
    }

    function getDepositArgs() external view returns (Actions.DepositArgs memory) {
        return depositArgs;
    }

<<<<<<< HEAD
    function testParseOpenVaultAction(Actions.ActionArgs memory _args) external {
        openVaultArgs = Actions._parseOpenVaultArgs(_args);
    }

    function getOpenVaultArgs() external view returns (Actions.OpenVaultArgs memory) {
        return openVaultArgs;
    }

    function testParseExerciseAction(Actions.ActionArgs memory _args) external {
        exerciseArgs = Actions._parseExerciseArgs(_args);
    }

    function getExerciseArgs() external view returns (Actions.ExerciseArgs memory) {
        return exerciseArgs;
=======
    function testParseSettleVaultAction(Actions.ActionArgs memory _args) external {
        settleVaultArgs = Actions._parseSettleVaultArgs(_args);
    }

    function getSettleVaultArgs() external view returns (Actions.SettleVaultArgs memory) {
        return settleVaultArgs;
>>>>>>> 9125764b
    }
}<|MERGE_RESOLUTION|>--- conflicted
+++ resolved
@@ -6,11 +6,8 @@
 contract ActionTester {
     Actions.OpenVaultArgs private openVaultArgs;
     Actions.DepositArgs private depositArgs;
-<<<<<<< HEAD
     Actions.ExerciseArgs private exerciseArgs;
-=======
     Actions.SettleVaultArgs private settleVaultArgs;
->>>>>>> 9125764b
 
     function testParseDespositAction(Actions.ActionArgs memory _args) external {
         depositArgs = Actions._parseDepositArgs(_args);
@@ -20,7 +17,6 @@
         return depositArgs;
     }
 
-<<<<<<< HEAD
     function testParseOpenVaultAction(Actions.ActionArgs memory _args) external {
         openVaultArgs = Actions._parseOpenVaultArgs(_args);
     }
@@ -35,13 +31,13 @@
 
     function getExerciseArgs() external view returns (Actions.ExerciseArgs memory) {
         return exerciseArgs;
-=======
+    }
+
     function testParseSettleVaultAction(Actions.ActionArgs memory _args) external {
         settleVaultArgs = Actions._parseSettleVaultArgs(_args);
     }
 
     function getSettleVaultArgs() external view returns (Actions.SettleVaultArgs memory) {
         return settleVaultArgs;
->>>>>>> 9125764b
     }
 }