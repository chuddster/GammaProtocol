--- conflicted
+++ resolved
@@ -101,11 +101,7 @@
 
   describe('Unwrap ETH', () => {
     before(async () => {
-<<<<<<< HEAD
-      weth.deposit({ value: web3.utils.toWei('5', 'ether'), from: accountOwner1 })
-=======
       await weth.deposit({ value: web3.utils.toWei('5', 'ether'), from: accountOwner1 })
->>>>>>> ca1fd8d6
 
       assert.equal(await weth.balanceOf(accountOwner1), web3.utils.toWei('5', 'ether'), 'WETH balance mismatch')
 
